[toolchain]
<<<<<<< HEAD
# TODO: we can remove this toolchain file when TAIT hits stable.
# Related issue: https://github.com/rust-lang/rust/issues/63063.
channel = "nightly-2023-06-20"
=======
# TODO: we can remove this toolchain file when AFIT and RPITIT hits stable.
channel = "nightly"
>>>>>>> a37575e5
<|MERGE_RESOLUTION|>--- conflicted
+++ resolved
@@ -1,9 +1,3 @@
 [toolchain]
-<<<<<<< HEAD
-# TODO: we can remove this toolchain file when TAIT hits stable.
-# Related issue: https://github.com/rust-lang/rust/issues/63063.
-channel = "nightly-2023-06-20"
-=======
 # TODO: we can remove this toolchain file when AFIT and RPITIT hits stable.
-channel = "nightly"
->>>>>>> a37575e5
+channel = "nightly"