//! Traits and types for extracting data from [`ServerContext`] and [`Request`]
//!
//! See [`FromContext`] and [`FromRequest`] for more details.

use std::{convert::Infallible, fmt, marker::PhantomData};

use bytes::Bytes;
use faststr::FastStr;
use futures_util::Future;
use http::{
    header::{self, HeaderMap, HeaderName},
    method::Method,
    request::Parts,
    status::StatusCode,
    uri::{Scheme, Uri},
};
use http_body::Body;
use http_body_util::BodyExt;
use volo::{context::Context, net::Address};

use super::IntoResponse;
use crate::{
    context::ServerContext,
    error::server::{body_collection_error, ExtractBodyError},
<<<<<<< HEAD
    request::{RequestPartsExt, ServerRequest},
    server::layer::ClientIP,
=======
    request::{Request, RequestPartsExt},
>>>>>>> 28569321
    utils::macros::impl_deref_and_deref_mut,
};

mod private {
    #[derive(Debug, Clone, Copy)]
    pub enum ViaContext {}

    #[derive(Debug, Clone, Copy)]
    pub enum ViaRequest {}
}

/// Extract a type from context ([`ServerContext`] and [`Parts`])
///
/// This trait is used for handlers, which can extract something from [`ServerContext`] and
/// [`Request`].
///
/// [`FromContext`] only borrows [`ServerContext`] and [`Parts`]. If your extractor needs to
/// consume [`Parts`] or the whole [`Request`], please use [`FromRequest`] instead.
pub trait FromContext: Sized {
    /// If the extractor fails, it will return this `Rejection` type.
    ///
    /// The `Rejection` should implement [`IntoResponse`]. If extractor fails in handler, the
    /// rejection will be converted into a [`Response`](crate::response::Response) and
    /// returned.
    type Rejection: IntoResponse;

    /// Extract the type from context.
    fn from_context(
        cx: &mut ServerContext,
        parts: &mut Parts,
    ) -> impl Future<Output = Result<Self, Self::Rejection>> + Send;
}

/// Extract a type from [`Request`] with its [`ServerContext`]
///
/// This trait is used for handlers, which can extract something from [`ServerContext`] and
/// [`Request`].
///
/// [`FromRequest`] will consume [`Request`], so it can only be used once in a handler. If
/// your extractor does not need to consume [`Request`], please use [`FromContext`] instead.
pub trait FromRequest<B = crate::body::Body, M = private::ViaRequest>: Sized {
    /// If the extractor fails, it will return this `Rejection` type.
    ///
    /// The `Rejection` should implement [`IntoResponse`]. If extractor fails in handler, the
    /// rejection will be converted into a [`Response`](crate::response::Response) and
    /// returned.
    type Rejection: IntoResponse;

    /// Extract the type from request.
    fn from_request(
        cx: &mut ServerContext,
        parts: Parts,
        body: B,
    ) -> impl Future<Output = Result<Self, Self::Rejection>> + Send;
}

/// Extract a type from query in uri.
///
/// Note that the type must implement [`Deserialize`](serde::Deserialize).
#[cfg(feature = "query")]
#[derive(Debug, Default, Clone, Copy)]
pub struct Query<T>(pub T);

/// Extract a type from a urlencoded body.
///
/// Note that the type must implement [`Deserialize`](serde::Deserialize).
#[cfg(feature = "form")]
#[derive(Debug, Default, Clone, Copy)]
pub struct Form<T>(pub T);

/// A wrapper that can extract a type from a json body or convert a type to json response.
///
/// # Examples
///
/// Use [`Json`] as parameter:
///
/// ```
/// use serde::Deserialize;
/// use volo_http::server::{
///     extract::Json,
///     route::{post, Router},
/// };
///
/// #[derive(Debug, Deserialize)]
/// struct User {
///     username: String,
///     password: String,
/// }
///
/// async fn login(Json(user): Json<User>) {
///     println!("user: {user:?}");
/// }
///
/// let router: Router = Router::new().route("/api/v2/login", post(login));
/// ```
///
/// User [`Json`] as response:
///
/// ```
/// use serde::Serialize;
/// use volo_http::server::{
///     extract::Json,
///     route::{get, Router},
/// };
///
/// #[derive(Debug, Serialize)]
/// struct User {
///     username: String,
///     password: String,
/// }
///
/// async fn user_info() -> Json<User> {
///     let user = User {
///         username: String::from("admin"),
///         password: String::from("passw0rd"),
///     };
///     Json(user)
/// }
///
/// let router: Router = Router::new().route("/api/v2/info", get(user_info));
/// ```
#[cfg(feature = "json")]
#[derive(Debug, Default, Clone, Copy)]
pub struct Json<T>(pub T);

/// Extract a [`String`] or [`FastStr`] without checking.
///
/// This type can extract a [`String`] or [`FastStr`] like [`String::from_utf8_unchecked`] or
/// [`FastStr::from_vec_u8_unchecked`]. Note that extracting them is unsafe and users should assume
/// that the value is valid.
#[derive(Debug, Default, Clone)]
pub struct MaybeInvalid<T>(Vec<u8>, PhantomData<T>);

impl MaybeInvalid<String> {
    /// Assume the [`String`] is valid and extract it without checking.
    ///
    /// # Safety
    ///
    /// It is up to the caller to guarantee that the value really is valid. Using this when the
    /// content is invalid causes immediate undefined behavior.
    pub unsafe fn assume_valid(self) -> String {
        String::from_utf8_unchecked(self.0)
    }
}

impl MaybeInvalid<FastStr> {
    /// Assume the [`FastStr`] is valid and extract it without checking.
    ///
    /// # Safety
    ///
    /// It is up to the caller to guarantee that the value really is valid. Using this when the
    /// content is invalid causes immediate undefined behavior.
    pub unsafe fn assume_valid(self) -> FastStr {
        FastStr::from_vec_u8_unchecked(self.0)
    }
}

impl<T> FromContext for Option<T>
where
    T: FromContext,
{
    type Rejection = Infallible;

    async fn from_context(
        cx: &mut ServerContext,
        parts: &mut Parts,
    ) -> Result<Self, Self::Rejection> {
        Ok(T::from_context(cx, parts).await.ok())
    }
}

impl<T> FromContext for Result<T, T::Rejection>
where
    T: FromContext,
{
    type Rejection = Infallible;

    async fn from_context(
        cx: &mut ServerContext,
        parts: &mut Parts,
    ) -> Result<Self, Self::Rejection> {
        Ok(T::from_context(cx, parts).await)
    }
}

impl FromContext for Address {
    type Rejection = Infallible;

    async fn from_context(
        cx: &mut ServerContext,
        _parts: &mut Parts,
    ) -> Result<Address, Self::Rejection> {
        Ok(cx
            .rpc_info()
            .caller()
            .address()
            .expect("server context does not have caller address"))
    }
}

impl FromContext for Uri {
    type Rejection = Infallible;

    async fn from_context(
        _cx: &mut ServerContext,
        parts: &mut Parts,
    ) -> Result<Uri, Self::Rejection> {
        Ok(parts.uri.to_owned())
    }
}

/// Full uri including scheme, host, path and query.
#[derive(Debug)]
pub struct FullUri(Uri);

impl_deref_and_deref_mut!(FullUri, Uri, 0);

impl fmt::Display for FullUri {
    fn fmt(&self, f: &mut fmt::Formatter<'_>) -> fmt::Result {
        write!(f, "{}", self.0)
    }
}

impl FromContext for FullUri {
    type Rejection = http::Error;

    async fn from_context(
        cx: &mut ServerContext,
        parts: &mut Parts,
    ) -> Result<Self, Self::Rejection> {
        let scheme = if is_tls(cx) {
            Scheme::HTTPS
        } else {
            Scheme::HTTP
        };
        Uri::builder()
            .scheme(scheme)
            .authority(parts.host().map(ToOwned::to_owned).unwrap_or_default())
            .path_and_query(
                parts
                    .uri
                    .path_and_query()
                    .map(ToString::to_string)
                    .unwrap_or(String::from("/")),
            )
            .build()
            .map(FullUri)
    }
}

impl IntoResponse for http::Error {
    fn into_response(self) -> crate::response::Response {
        StatusCode::INTERNAL_SERVER_ERROR.into_response()
    }
}

impl FromContext for Method {
    type Rejection = Infallible;

    async fn from_context(
        _cx: &mut ServerContext,
        parts: &mut Parts,
    ) -> Result<Method, Self::Rejection> {
        Ok(parts.method.to_owned())
    }
}

impl FromContext for ClientIP {
    type Rejection = Infallible;

    async fn from_context(
        cx: &mut ServerContext,
        _: &mut Parts,
    ) -> Result<ClientIP, Self::Rejection> {
        if let Some(client_ip) = cx.rpc_info.caller().tags.get::<ClientIP>() {
            match client_ip.0 {
                Some(ip) => Ok(ClientIP(Some(ip))),
                None => Ok(ClientIP(None)),
            }
        } else {
            Ok(ClientIP(None))
        }
    }
}

#[cfg(feature = "query")]
impl<T> FromContext for Query<T>
where
    T: serde::de::DeserializeOwned,
{
    type Rejection = serde_urlencoded::de::Error;

    async fn from_context(
        _cx: &mut ServerContext,
        parts: &mut Parts,
    ) -> Result<Self, Self::Rejection> {
        let query = parts.uri.query().unwrap_or_default();
        let param = serde_urlencoded::from_str(query)?;
        Ok(Query(param))
    }
}

#[cfg(feature = "query")]
impl IntoResponse for serde_urlencoded::de::Error {
    fn into_response(self) -> crate::response::Response {
        StatusCode::BAD_REQUEST.into_response()
    }
}

impl<B, T> FromRequest<B, private::ViaContext> for T
where
    B: Send,
    T: FromContext + Sync,
{
    type Rejection = T::Rejection;

    async fn from_request(
        cx: &mut ServerContext,
        mut parts: Parts,
        _: B,
    ) -> Result<Self, Self::Rejection> {
        T::from_context(cx, &mut parts).await
    }
}

impl<B, T> FromRequest<B> for Option<T>
where
    B: Send,
    T: FromRequest<B, private::ViaRequest> + Sync,
{
    type Rejection = Infallible;

    async fn from_request(
        cx: &mut ServerContext,
        parts: Parts,
        body: B,
    ) -> Result<Self, Self::Rejection> {
        Ok(T::from_request(cx, parts, body).await.ok())
    }
}

impl<B, T> FromRequest<B> for Result<T, T::Rejection>
where
    B: Send,
    T: FromRequest<B, private::ViaRequest> + Sync,
{
    type Rejection = Infallible;

    async fn from_request(
        cx: &mut ServerContext,
        parts: Parts,
        body: B,
    ) -> Result<Self, Self::Rejection> {
        Ok(T::from_request(cx, parts, body).await)
    }
}

impl<B> FromRequest<B> for Request<B>
where
    B: Send,
{
    type Rejection = Infallible;

    async fn from_request(
        _cx: &mut ServerContext,
        parts: Parts,
        body: B,
    ) -> Result<Self, Self::Rejection> {
        Ok(Request::from_parts(parts, body))
    }
}

impl<B> FromRequest<B> for Vec<u8>
where
    B: Body + Send,
    B::Data: Send,
    B::Error: Send,
{
    type Rejection = ExtractBodyError;

    async fn from_request(
        cx: &mut ServerContext,
        parts: Parts,
        body: B,
    ) -> Result<Self, Self::Rejection> {
        Ok(Bytes::from_request(cx, parts, body).await?.into())
    }
}

impl<B> FromRequest<B> for Bytes
where
    B: Body + Send,
    B::Data: Send,
    B::Error: Send,
{
    type Rejection = ExtractBodyError;

    async fn from_request(
        _: &mut ServerContext,
        parts: Parts,
        body: B,
    ) -> Result<Self, Self::Rejection> {
        let bytes = body
            .collect()
            .await
            .map_err(|_| body_collection_error())?
            .to_bytes();

        if let Some(cap) = get_header_value(&parts.headers, header::CONTENT_LENGTH) {
            if let Ok(cap) = cap.parse::<usize>() {
                if bytes.len() != cap {
                    tracing::warn!(
                        "[Volo-HTTP] The length of body ({}) does not match the Content-Length \
                         ({})",
                        bytes.len(),
                        cap,
                    );
                }
            }
        }

        Ok(bytes)
    }
}

impl<B> FromRequest<B> for String
where
    B: Body + Send,
    B::Data: Send,
    B::Error: Send,
{
    type Rejection = ExtractBodyError;

    async fn from_request(
        cx: &mut ServerContext,
        parts: Parts,
        body: B,
    ) -> Result<Self, Self::Rejection> {
        let vec = Vec::<u8>::from_request(cx, parts, body).await?;

        // Check if the &[u8] is a valid string
        let _ = simdutf8::basic::from_utf8(&vec).map_err(ExtractBodyError::String)?;

        // SAFETY: The `Vec<u8>` is checked by `simdutf8` and it is a valid `String`
        Ok(unsafe { String::from_utf8_unchecked(vec) })
    }
}

impl<B> FromRequest<B> for FastStr
where
    B: Body + Send,
    B::Data: Send,
    B::Error: Send,
{
    type Rejection = ExtractBodyError;

    async fn from_request(
        cx: &mut ServerContext,
        parts: Parts,
        body: B,
    ) -> Result<Self, Self::Rejection> {
        let vec = Vec::<u8>::from_request(cx, parts, body).await?;

        // Check if the &[u8] is a valid string
        let _ = simdutf8::basic::from_utf8(&vec).map_err(ExtractBodyError::String)?;

        // SAFETY: The `Vec<u8>` is checked by `simdutf8` and it is a valid `String`
        Ok(unsafe { FastStr::from_vec_u8_unchecked(vec) })
    }
}

impl<B, T> FromRequest<B> for MaybeInvalid<T>
where
    B: Body + Send,
    B::Data: Send,
    B::Error: Send,
{
    type Rejection = ExtractBodyError;

    async fn from_request(
        cx: &mut ServerContext,
        parts: Parts,
        body: B,
    ) -> Result<Self, Self::Rejection> {
        let vec = Vec::<u8>::from_request(cx, parts, body).await?;

        Ok(MaybeInvalid(vec, PhantomData))
    }
}

#[cfg(feature = "form")]
impl<B, T> FromRequest<B> for Form<T>
where
    B: Body + Send,
    B::Data: Send,
    B::Error: Send,
    T: serde::de::DeserializeOwned,
{
    type Rejection = ExtractBodyError;

    async fn from_request(
        cx: &mut ServerContext,
        parts: Parts,
        body: B,
    ) -> Result<Self, Self::Rejection> {
        if !content_type_eq(&parts.headers, mime::APPLICATION_WWW_FORM_URLENCODED) {
            return Err(crate::error::server::invalid_content_type());
        }

        let bytes = Bytes::from_request(cx, parts, body).await?;
        let form =
            serde_urlencoded::from_bytes::<T>(bytes.as_ref()).map_err(ExtractBodyError::Form)?;

        Ok(Form(form))
    }
}

#[cfg(feature = "json")]
impl<B, T> FromRequest<B> for Json<T>
where
    B: Body + Send,
    B::Data: Send,
    B::Error: Send,
    T: serde::de::DeserializeOwned,
{
    type Rejection = ExtractBodyError;

    async fn from_request(
        cx: &mut ServerContext,
        parts: Parts,
        body: B,
    ) -> Result<Self, Self::Rejection> {
        if !json_content_type(&parts.headers) {
            return Err(crate::error::server::invalid_content_type());
        }

        let bytes = Bytes::from_request(cx, parts, body).await?;
        let json = crate::utils::json::deserialize(&bytes).map_err(ExtractBodyError::Json)?;

        Ok(Json(json))
    }
}

#[cfg(not(feature = "__tls"))]
fn is_tls(_: &ServerContext) -> bool {
    false
}

#[cfg(feature = "__tls")]
fn is_tls(cx: &ServerContext) -> bool {
    cx.rpc_info().config().is_tls()
}

fn get_header_value(map: &HeaderMap, key: HeaderName) -> Option<&str> {
    map.get(key)?.to_str().ok()
}

#[cfg(feature = "form")]
fn content_type_eq(map: &HeaderMap, val: mime::Mime) -> bool {
    let Some(ty) = get_header_value(map, header::CONTENT_TYPE) else {
        return false;
    };
    ty == val.essence_str()
}

#[cfg(feature = "json")]
fn json_content_type(headers: &HeaderMap) -> bool {
    let content_type = match headers.get(header::CONTENT_TYPE) {
        Some(content_type) => content_type,
        None => {
            return false;
        }
    };

    let content_type = match content_type.to_str() {
        Ok(s) => s,
        Err(_) => {
            return false;
        }
    };

    let mime_type = match content_type.parse::<mime::Mime>() {
        Ok(mime_type) => mime_type,
        Err(_) => {
            return false;
        }
    };

    // `application/json` or `application/json+foo`
    if mime_type.type_() == mime::APPLICATION && mime_type.subtype() == mime::JSON {
        return true;
    }

    // `application/foo+json`
    if mime_type.suffix() == Some(mime::JSON) {
        return true;
    }

    false
}

#[cfg(test)]
mod extract_tests {
    #![deny(unused)]

    use std::convert::Infallible;

    use http::request::Parts;

    use super::{FromContext, FromRequest};
    use crate::{body::Body, context::ServerContext, server::handler::Handler};

    struct SomethingFromCx;

    impl FromContext for SomethingFromCx {
        type Rejection = Infallible;
        async fn from_context(
            _: &mut ServerContext,
            _: &mut Parts,
        ) -> Result<Self, Self::Rejection> {
            unimplemented!()
        }
    }

    struct SomethingFromReq;

    impl FromRequest for SomethingFromReq {
        type Rejection = Infallible;
        async fn from_request(
            _: &mut ServerContext,
            _: Parts,
            _: Body,
        ) -> Result<Self, Self::Rejection> {
            unimplemented!()
        }
    }

    #[test]
    fn extractor() {
        fn assert_handler<H, T>(_: H)
        where
            H: Handler<T, Body, Infallible>,
        {
        }

        async fn only_cx(_: SomethingFromCx) {}
        async fn only_req(_: SomethingFromReq) {}
        async fn cx_and_req(_: SomethingFromCx, _: SomethingFromReq) {}
        async fn many_cx_and_req(
            _: SomethingFromCx,
            _: SomethingFromCx,
            _: SomethingFromCx,
            _: SomethingFromReq,
        ) {
        }
        async fn only_option_cx(_: Option<SomethingFromCx>) {}
        async fn only_option_req(_: Option<SomethingFromReq>) {}
        async fn only_result_cx(_: Result<SomethingFromCx, Infallible>) {}
        async fn only_result_req(_: Result<SomethingFromReq, Infallible>) {}
        async fn option_cx_req(_: Option<SomethingFromCx>, _: Option<SomethingFromReq>) {}
        async fn result_cx_req(
            _: Result<SomethingFromCx, Infallible>,
            _: Result<SomethingFromReq, Infallible>,
        ) {
        }

        assert_handler(only_cx);
        assert_handler(only_req);
        assert_handler(cx_and_req);
        assert_handler(many_cx_and_req);
        assert_handler(only_option_cx);
        assert_handler(only_option_req);
        assert_handler(only_result_cx);
        assert_handler(only_result_req);
        assert_handler(option_cx_req);
        assert_handler(result_cx_req);
    }
}<|MERGE_RESOLUTION|>--- conflicted
+++ resolved
@@ -22,12 +22,8 @@
 use crate::{
     context::ServerContext,
     error::server::{body_collection_error, ExtractBodyError},
-<<<<<<< HEAD
-    request::{RequestPartsExt, ServerRequest},
+    request::{Request, RequestPartsExt},
     server::layer::ClientIP,
-=======
-    request::{Request, RequestPartsExt},
->>>>>>> 28569321
     utils::macros::impl_deref_and_deref_mut,
 };
 
