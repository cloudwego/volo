<<<<<<< HEAD
use std::{io, net::SocketAddr};
=======
use std::{future::Future, io};
>>>>>>> f2ac0d4f

use socket2::{Domain, Protocol, Socket, Type};
#[cfg(target_family = "unix")]
use tokio::net::UnixStream;
use tokio::{
    io::{AsyncRead, AsyncWrite},
    net::{TcpSocket, TcpStream},
    time::{timeout, Duration},
};

use super::{
    conn::{Conn, OwnedReadHalf, OwnedWriteHalf},
    Address,
};

/// [`MakeTransport`] creates an [`AsyncRead`] and an [`AsyncWrite`] for the given [`Address`].
pub trait MakeTransport: Clone + Send + Sync + 'static {
    type ReadHalf: AsyncRead + Send + Sync + Unpin + 'static;
    type WriteHalf: AsyncWrite + Send + Sync + Unpin + 'static;

    fn make_transport(
        &self,
        addr: Address,
    ) -> impl Future<Output = io::Result<(Self::ReadHalf, Self::WriteHalf)>> + Send;
    fn set_connect_timeout(&mut self, timeout: Option<Duration>);
    fn set_read_timeout(&mut self, timeout: Option<Duration>);
    fn set_write_timeout(&mut self, timeout: Option<Duration>);
}

#[derive(Default, Debug, Clone, Copy)]
pub struct DefaultMakeTransport {
    cfg: Config,
}

#[derive(Default, Debug, Clone, Copy)]
pub struct Config {
    pub connect_timeout: Option<Duration>,
    pub read_timeout: Option<Duration>,
    pub write_timeout: Option<Duration>,
}

impl Config {
    pub fn new(
        connect_timeout: Option<Duration>,
        read_timeout: Option<Duration>,
        write_timeout: Option<Duration>,
    ) -> Self {
        Self {
            connect_timeout,
            read_timeout,
            write_timeout,
        }
    }

    pub fn with_connect_timeout(mut self, timeout: Option<Duration>) -> Self {
        self.connect_timeout = timeout;
        self
    }

    pub fn with_read_timeout(mut self, timeout: Option<Duration>) -> Self {
        self.read_timeout = timeout;
        self
    }

    pub fn with_write_timeout(mut self, timeout: Option<Duration>) -> Self {
        self.write_timeout = timeout;
        self
    }
}

impl DefaultMakeTransport {
    pub fn new() -> Self {
        Self::default()
    }
}

impl MakeTransport for DefaultMakeTransport {
    type ReadHalf = OwnedReadHalf;

    type WriteHalf = OwnedWriteHalf;

    async fn make_transport(&self, addr: Address) -> io::Result<(Self::ReadHalf, Self::WriteHalf)> {
        let conn = self.make_connection(addr).await?;
        let (read, write) = conn.stream.into_split();
        Ok((read, write))
    }

    fn set_connect_timeout(&mut self, timeout: Option<Duration>) {
        self.cfg = self.cfg.with_connect_timeout(timeout);
    }

    fn set_read_timeout(&mut self, timeout: Option<Duration>) {
        self.cfg = self.cfg.with_read_timeout(timeout);
    }

    fn set_write_timeout(&mut self, timeout: Option<Duration>) {
        self.cfg = self.cfg.with_write_timeout(timeout);
    }
}

async fn make_tcp_connection(cfg: &Config, addr: SocketAddr) -> Result<TcpStream, io::Error> {
    let domain = Domain::for_address(addr);
    let socket = Socket::new(domain, Type::STREAM, Some(Protocol::TCP))?;
    socket.set_nonblocking(true)?;
    socket.set_read_timeout(cfg.read_timeout)?;
    socket.set_write_timeout(cfg.write_timeout)?;

    #[cfg(unix)]
    let socket = unsafe {
        use std::os::unix::io::{FromRawFd, IntoRawFd};
        TcpSocket::from_raw_fd(socket.into_raw_fd())
    };
    #[cfg(windows)]
    let socket = unsafe {
        use std::os::windows::io::{FromRawSocket, IntoRawSocket};
        TcpSocket::from_raw_socket(socket.into_raw_socket())
    };

    let connect = socket.connect(addr);

    if let Some(conn_timeout) = cfg.connect_timeout {
        timeout(conn_timeout, connect).await?
    } else {
        connect.await
    }
}

impl DefaultMakeTransport {
    pub async fn make_connection(&self, addr: Address) -> Result<Conn, io::Error> {
        match addr {
            Address::Ip(addr) => {
                let stream = make_tcp_connection(&self.cfg, addr).await?;
                stream.set_nodelay(true)?;
                Ok(Conn::from(stream))
            }
            #[cfg(target_family = "unix")]
            Address::Unix(addr) => UnixStream::connect(addr).await.map(Conn::from),
        }
    }
}



cfg_rustls_or_native_tls! {
    /// A wrapper around [`tokio_rustls::TlsConnector`] and [`tokio_native_tls::TlsConnector`].
    #[derive(Clone)]
    pub enum TlsConnector {
        #[doc(cfg(feature = "rustls"))]
        #[cfg(feature = "rustls")]
        Rustls(tokio_rustls::TlsConnector),
    
        /// This takes an `Arc` because `tokio_native_tls::TlsConnector` does not internally use `Arc`
        #[doc(cfg(feature = "native-tls"))]
        #[cfg(feature = "native-tls")]
        NativeTls(std::sync::Arc<tokio_native_tls::TlsConnector>),
    }

    impl std::fmt::Debug for TlsConnector {
        fn fmt(&self, f: &mut std::fmt::Formatter<'_>) -> std::fmt::Result {
            match self {
                #[cfg(feature = "rustls")]
                Self::Rustls(_) => f.debug_tuple("Rustls").finish(),

                #[cfg(feature = "native-tls")]
                Self::NativeTls(_) => f.debug_tuple("NativeTls").finish(),
            }
        }
    }

    /// TLS config for client
    #[derive(Debug, Clone)]
    pub struct ClientTlsConfig {
        pub domain: String,
        pub connector: TlsConnector,
    }

    impl ClientTlsConfig {
        pub fn new(domain: impl Into<String>, connector: impl Into<TlsConnector>) -> Self {
            Self {
                domain: domain.into(),
                connector: connector.into(),
            }
        }
    }
    
    #[derive(Debug, Clone)]
    pub struct TlsMakeTransport {
        cfg: Config,
        tls_config: ClientTlsConfig,
    }
    
    impl TlsMakeTransport {
        pub fn new(cfg: Config, tls_config: ClientTlsConfig) -> Self {
            Self {
                cfg,
                tls_config,
            }
        }
    
        pub async fn make_connection(&self, addr: Address) -> Result<Conn, io::Error> {
            match addr {
                Address::Ip(addr) => {
                    let tcp = make_tcp_connection(&self.cfg, addr).await?;
    
                    match &self.tls_config.connector {
                        #[cfg(feature = "rustls")]
                        TlsConnector::Rustls(connector) => {
                            let domain = librustls::ServerName::try_from(&self.tls_config.domain[..])
                                .map_err(|e| io::Error::new(io::ErrorKind::InvalidInput, e))?;
                            connector
                                .connect(domain, tcp)
                                .await
                                .map(tokio_rustls::TlsStream::Client)
                                .map(Conn::from)
                        }
                        #[cfg(feature = "native-tls")]
                        TlsConnector::NativeTls(connector) => {
                            let tcp = make_tcp_connection(&self.cfg, addr).await?;
                            connector
                                .connect(&self.tls_config.domain[..], tcp)
                                .await
                                .map(Conn::from)
                                .map_err(|e| io::Error::new(io::ErrorKind::Other, e))
                        }
                    }
                }
                #[cfg(target_family = "unix")]
                Address::Unix(addr) => UnixStream::connect(addr).await.map(Conn::from),
            }
        }
    }
    
    #[async_trait::async_trait]
    impl MakeTransport for TlsMakeTransport {
        type ReadHalf = OwnedReadHalf;
    
        type WriteHalf = OwnedWriteHalf;
    
        async fn make_transport(&self, addr: Address) -> io::Result<(Self::ReadHalf, Self::WriteHalf)> {
            let conn = self.make_connection(addr).await?;
            let (read, write) = conn.stream.into_split();
            Ok((read, write))
        }
    
        fn set_connect_timeout(&mut self, timeout: Option<Duration>) {
            self.cfg = self.cfg.with_connect_timeout(timeout);
        }
    
        fn set_read_timeout(&mut self, timeout: Option<Duration>) {
            self.cfg = self.cfg.with_read_timeout(timeout);
        }
    
        fn set_write_timeout(&mut self, timeout: Option<Duration>) {
            self.cfg = self.cfg.with_write_timeout(timeout);
        }
    }
}

cfg_rustls! {
    impl From<tokio_rustls::TlsConnector> for TlsConnector {
        fn from(value: tokio_rustls::TlsConnector) -> Self {
            Self::Rustls(value)
        }
    }
}

cfg_native_tls! {
    impl From<std::sync::Arc<tokio_native_tls::TlsConnector>> for TlsConnector {
        fn from(value: std::sync::Arc<tokio_native_tls::TlsConnector>) -> Self {
            Self::NativeTls(value)
        }
    }
    
    impl From<tokio_native_tls::TlsConnector> for TlsConnector {
        fn from(value: tokio_native_tls::TlsConnector) -> Self {
            Self::NativeTls(std::sync::Arc::new(value))
        }
    }
}<|MERGE_RESOLUTION|>--- conflicted
+++ resolved
@@ -1,8 +1,4 @@
-<<<<<<< HEAD
-use std::{io, net::SocketAddr};
-=======
-use std::{future::Future, io};
->>>>>>> f2ac0d4f
+use std::{io, net::SocketAddr, future::Future};
 
 use socket2::{Domain, Protocol, Socket, Type};
 #[cfg(target_family = "unix")]
@@ -235,7 +231,6 @@
         }
     }
     
-    #[async_trait::async_trait]
     impl MakeTransport for TlsMakeTransport {
         type ReadHalf = OwnedReadHalf;
     
