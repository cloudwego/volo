[package]
name = "volo-thrift"
<<<<<<< HEAD
version = "0.7.3"
=======
version = "0.8.1"
>>>>>>> a37575e5
edition.workspace = true
homepage.workspace = true
repository.workspace = true
license.workspace = true
authors.workspace = true
description = "Thrift RPC framework implementation of volo."
documentation = "https://docs.rs/volo-thrift"
readme = "README.md"
categories = ["asynchronous", "network-programming", "web-programming"]
keywords = ["async", "rpc", "thrift"]

# See more keys and their definitions at https://doc.rust-lang.org/cargo/reference/manifest.html

[badges]
maintenance = { status = "actively-developed" }

[dependencies]
volo = { version = "0.8", path = "../volo" }
pilota.workspace = true
motore.workspace = true
metainfo.workspace = true

anyhow.workspace = true
bytes.workspace = true
chrono.workspace = true
futures.workspace = true
fxhash.workspace = true
lazy_static.workspace = true
linkedbytes.workspace = true
linked-hash-map.workspace = true
num_enum.workspace = true
parking_lot.workspace = true
paste.workspace = true
pin-project.workspace = true
thiserror.workspace = true
tokio = { workspace = true, features = [
    "time",
    "macros",
    "rt",
    "signal",
    "parking_lot",
] }
tracing.workspace = true

[features]
default = []
# multiplex is unstable and we don't provide backward compatibility
multiplex = []
# unsafe-codec can achieve better performance for thrift binary protocol, but may cause undefined behavior
# if the thrift message is malformed.
unsafe-codec = []<|MERGE_RESOLUTION|>--- conflicted
+++ resolved
@@ -1,10 +1,6 @@
 [package]
 name = "volo-thrift"
-<<<<<<< HEAD
-version = "0.7.3"
-=======
 version = "0.8.1"
->>>>>>> a37575e5
 edition.workspace = true
 homepage.workspace = true
 repository.workspace = true
